--- conflicted
+++ resolved
@@ -7,13 +7,7 @@
 
 # JWT Configuration
 JWT_SECRET=
-<<<<<<< HEAD
-<<<<<<< HEAD
-=======
-=======
->>>>>>> d475c8fb
 
->>>>>>> d475c8f (Final Checking Commit-1)
 # Cloudinary Configuration
 CLOUDINARY_CLOUD_NAME=
 CLOUDINARY_API_KEY=
